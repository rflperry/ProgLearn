--- conflicted
+++ resolved
@@ -35,7 +35,6 @@
         The maximum depth of a tree in the Lifelong Classification Forest.
         This is used if 'max_depth' is not fed to add_task.
 
-<<<<<<< HEAD
     n_jobs : int, default=1
         The number of jobs to run in parallel. ``-1`` means use all
         processors.
@@ -51,8 +50,6 @@
         Note: The number of samples used to learn the tree will be further
         reduced per the `tree_construction_proportion` value.
 
-=======
->>>>>>> 9f799b4a
     Attributes
     ----------
     pl_ : ClassificationProgressiveLearner
@@ -66,21 +63,15 @@
         default_tree_construction_proportion=0.67,
         default_kappa=np.inf,
         default_max_depth=30,
-<<<<<<< HEAD
         max_samples=None,
         n_jobs=None,
-=======
->>>>>>> 9f799b4a
     ):
         self.default_n_estimators = default_n_estimators
         self.default_tree_construction_proportion = default_tree_construction_proportion
         self.default_kappa = default_kappa
         self.default_max_depth = default_max_depth
-<<<<<<< HEAD
         self.max_samples = max_samples
         self.n_jobs = n_jobs
-=======
->>>>>>> 9f799b4a
 
         self.pl_ = ClassificationProgressiveLearner(
             default_transformer_class=TreeClassificationTransformer,
@@ -101,11 +92,8 @@
         tree_construction_proportion="default",
         kappa="default",
         max_depth="default",
-<<<<<<< HEAD
         transformer_kwargs={},
         max_samples=1.0,
-=======
->>>>>>> 9f799b4a
     ):
         """
         adds a task with id task_id, max tree depth max_depth, given input data matrix X
@@ -142,7 +130,6 @@
             The maximum depth of a tree in the Lifelong Classification Forest.
             The default is used if 'default' is provided.
 
-<<<<<<< HEAD
         transformer_kwargs : dict, default={}
             Additional named arguments to be passed to the transformer.
 
@@ -161,8 +148,6 @@
         Note: The number of samples used to learn the tree will be further
         reduced per the `tree_construction_proportion` value.
 
-=======
->>>>>>> 9f799b4a
         Returns
         -------
         self : LifelongClassificationForest
@@ -178,14 +163,11 @@
         if max_depth == "default":
             max_depth = self.default_max_depth
 
-<<<<<<< HEAD
         # TODO eliminate by subsuming max_depth
         if not "fit_kwargs" in transformer_kwargs.keys():
             transformer_kwargs["fit_kwargs"] = {}
         transformer_kwargs["fit_kwargs"]["max_depth"] = max_depth
 
-=======
->>>>>>> 9f799b4a
         X, y = check_X_y(X, y)
         if isinstance(max_samples, int):
             assert max_samples > 1
